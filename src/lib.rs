<<<<<<< HEAD
#![allow(improper_ctypes)] // we do not actually cross the FFI bound here
=======
pub use arbitrary;

extern "C" {
    #![allow(improper_ctypes)] // we do not actually cross the FFI bound here
>>>>>>> 500b98ab

extern "C" {
    fn rust_fuzzer_test_input(input: &[u8]);
}

#[export_name = "LLVMFuzzerTestOneInput"]
pub fn test_input_wrap(data: *const u8, size: usize) -> i32 {
    let test_input = ::std::panic::catch_unwind(|| unsafe {
        let data_slice = ::std::slice::from_raw_parts(data, size);
        rust_fuzzer_test_input(data_slice);
    });
    if test_input.err().is_some() {
        // hopefully the custom panic hook will be called before and abort the
        // process before the stack frames are unwinded.
        ::std::process::abort();
    }
    0
}

#[export_name = "LLVMFuzzerInitialize"]
pub fn initialize(_argc: *const isize, _argv: *const *const *const u8) -> isize {
    // Registers a panic hook that aborts the process before unwinding.
    // It is useful to abort before unwinding so that the fuzzer will then be
    // able to analyse the process stack frames to tell different bugs appart.
    //
    // HACK / FIXME: it would be better to use `-C panic=abort` but it's currently
    // impossible to build code using compiler plugins with this flag.
    // We will be able to remove this code when
    // https://github.com/rust-lang/cargo/issues/5423 is fixed.
    ::std::panic::set_hook(Box::new(|_| {
        ::std::process::abort();
    }));
    0
}

#[macro_export]
macro_rules! fuzz_target {
    (|$bytes:ident| $body:block) => {
        #[no_mangle]
        pub extern "C" fn rust_fuzzer_test_input($bytes: &[u8]) {
            $body
        }
    };
    (|$data:ident: &[u8]| $body:block) => {
        fuzz_target!(|$data| $body);
    };
    (|$data:ident: $dty: ty| $body:block) => {
        #[no_mangle]
<<<<<<< HEAD
        pub extern "C" fn rust_fuzzer_test_input(bytes: &[u8]) {
            use arbitrary::{Arbitrary, RingBuffer};
=======
        pub extern fn rust_fuzzer_test_input(bytes: &[u8]) {
            use libfuzzer_sys::arbitrary::{Arbitrary, RingBuffer};
>>>>>>> 500b98ab

            let mut buf = match RingBuffer::new(bytes, bytes.len()) {
                Ok(b) => b,
                Err(_) => return,
            };

            let $data: $dty = match Arbitrary::arbitrary(&mut buf) {
                Ok(d) => d,
                Err(_) => return,
            };

            $body
        }
    };
}<|MERGE_RESOLUTION|>--- conflicted
+++ resolved
@@ -1,13 +1,8 @@
-<<<<<<< HEAD
-#![allow(improper_ctypes)] // we do not actually cross the FFI bound here
-=======
 pub use arbitrary;
 
 extern "C" {
     #![allow(improper_ctypes)] // we do not actually cross the FFI bound here
->>>>>>> 500b98ab
 
-extern "C" {
     fn rust_fuzzer_test_input(input: &[u8]);
 }
 
@@ -54,13 +49,8 @@
     };
     (|$data:ident: $dty: ty| $body:block) => {
         #[no_mangle]
-<<<<<<< HEAD
         pub extern "C" fn rust_fuzzer_test_input(bytes: &[u8]) {
-            use arbitrary::{Arbitrary, RingBuffer};
-=======
-        pub extern fn rust_fuzzer_test_input(bytes: &[u8]) {
             use libfuzzer_sys::arbitrary::{Arbitrary, RingBuffer};
->>>>>>> 500b98ab
 
             let mut buf = match RingBuffer::new(bytes, bytes.len()) {
                 Ok(b) => b,
